package fasthttp

import (
	"bufio"
	"bytes"
	"errors"
	"fmt"
	"io"
	"strings"
	"sync"
	"sync/atomic"
	"time"
)

const (
	rChar = byte('\r')
	nChar = byte('\n')
)

// ResponseHeader represents HTTP response header.
//
// It is forbidden copying ResponseHeader instances.
// Create new instances instead and use CopyTo.
//
// ResponseHeader instance MUST NOT be used from concurrently running
// goroutines.
type ResponseHeader struct {
	noCopy noCopy //nolint:unused,structcheck

	disableNormalizing   bool
	noHTTP11             bool
	connectionClose      bool
	noDefaultContentType bool
	noDefaultDate        bool

	statusCode         int
	contentLength      int
	contentLengthBytes []byte

	contentType []byte
	server      []byte

	h     []argsKV
	bufKV argsKV

	cookies []argsKV
}

// RequestHeader represents HTTP request header.
//
// It is forbidden copying RequestHeader instances.
// Create new instances instead and use CopyTo.
//
// RequestHeader instance MUST NOT be used from concurrently running
// goroutines.
type RequestHeader struct {
	noCopy noCopy //nolint:unused,structcheck

	disableNormalizing bool
	noHTTP11           bool
	connectionClose    bool

	// These two fields have been moved close to other bool fields
	// for reducing RequestHeader object size.
	cookiesCollected bool

	contentLength      int
	contentLengthBytes []byte

	method      []byte
	requestURI  []byte
	host        []byte
	contentType []byte
	userAgent   []byte

	h     []argsKV
	bufKV argsKV

	cookies []argsKV

	// stores an immutable copy of headers as they were received from the
	// wire.
	rawHeaders []byte
}

// SetContentRange sets 'Content-Range: bytes startPos-endPos/contentLength'
// header.
func (h *ResponseHeader) SetContentRange(startPos, endPos, contentLength int) {
	b := h.bufKV.value[:0]
	b = append(b, strBytes...)
	b = append(b, ' ')
	b = AppendUint(b, startPos)
	b = append(b, '-')
	b = AppendUint(b, endPos)
	b = append(b, '/')
	b = AppendUint(b, contentLength)
	h.bufKV.value = b

	h.SetCanonical(strContentRange, h.bufKV.value)
}

// SetByteRange sets 'Range: bytes=startPos-endPos' header.
//
//     * If startPos is negative, then 'bytes=-startPos' value is set.
//     * If endPos is negative, then 'bytes=startPos-' value is set.
func (h *RequestHeader) SetByteRange(startPos, endPos int) {
	b := h.bufKV.value[:0]
	b = append(b, strBytes...)
	b = append(b, '=')
	if startPos >= 0 {
		b = AppendUint(b, startPos)
	} else {
		endPos = -startPos
	}
	b = append(b, '-')
	if endPos >= 0 {
		b = AppendUint(b, endPos)
	}
	h.bufKV.value = b

	h.SetCanonical(strRange, h.bufKV.value)
}

// StatusCode returns response status code.
func (h *ResponseHeader) StatusCode() int {
	if h.statusCode == 0 {
		return StatusOK
	}
	return h.statusCode
}

// SetStatusCode sets response status code.
func (h *ResponseHeader) SetStatusCode(statusCode int) {
	h.statusCode = statusCode
}

// SetLastModified sets 'Last-Modified' header to the given value.
func (h *ResponseHeader) SetLastModified(t time.Time) {
	h.bufKV.value = AppendHTTPDate(h.bufKV.value[:0], t)
	h.SetCanonical(strLastModified, h.bufKV.value)
}

// ConnectionClose returns true if 'Connection: close' header is set.
func (h *ResponseHeader) ConnectionClose() bool {
	return h.connectionClose
}

// SetConnectionClose sets 'Connection: close' header.
func (h *ResponseHeader) SetConnectionClose() {
	h.connectionClose = true
}

// ResetConnectionClose clears 'Connection: close' header if it exists.
func (h *ResponseHeader) ResetConnectionClose() {
	if h.connectionClose {
		h.connectionClose = false
		h.h = delAllArgsBytes(h.h, strConnection)
	}
}

// ConnectionClose returns true if 'Connection: close' header is set.
func (h *RequestHeader) ConnectionClose() bool {
	return h.connectionClose
}

// SetConnectionClose sets 'Connection: close' header.
func (h *RequestHeader) SetConnectionClose() {
	h.connectionClose = true
}

// ResetConnectionClose clears 'Connection: close' header if it exists.
func (h *RequestHeader) ResetConnectionClose() {
	if h.connectionClose {
		h.connectionClose = false
		h.h = delAllArgsBytes(h.h, strConnection)
	}
}

// ConnectionUpgrade returns true if 'Connection: Upgrade' header is set.
func (h *ResponseHeader) ConnectionUpgrade() bool {
	return hasHeaderValue(h.Peek(HeaderConnection), strUpgrade)
}

// ConnectionUpgrade returns true if 'Connection: Upgrade' header is set.
func (h *RequestHeader) ConnectionUpgrade() bool {
	return hasHeaderValue(h.Peek(HeaderConnection), strUpgrade)
}

// PeekCookie is able to returns cookie by a given key from response.
func (h *ResponseHeader) PeekCookie(key string) []byte {
	return peekArgStr(h.cookies, key)
}

// ContentLength returns Content-Length header value.
//
// It may be negative:
// -1 means Transfer-Encoding: chunked.
// -2 means Transfer-Encoding: identity.
func (h *ResponseHeader) ContentLength() int {
	return h.contentLength
}

// SetContentLength sets Content-Length header value.
//
// Content-Length may be negative:
// -1 means Transfer-Encoding: chunked.
// -2 means Transfer-Encoding: identity.
func (h *ResponseHeader) SetContentLength(contentLength int) {
	if h.mustSkipContentLength() {
		return
	}
	h.contentLength = contentLength
	if contentLength >= 0 {
		h.contentLengthBytes = AppendUint(h.contentLengthBytes[:0], contentLength)
		h.h = delAllArgsBytes(h.h, strTransferEncoding)
	} else {
		h.contentLengthBytes = h.contentLengthBytes[:0]
		value := strChunked
		if contentLength == -2 {
			h.SetConnectionClose()
			value = strIdentity
		}
		h.h = setArgBytes(h.h, strTransferEncoding, value, argsHasValue)
	}
}

func (h *ResponseHeader) mustSkipContentLength() bool {
	// From http/1.1 specs:
	// All 1xx (informational), 204 (no content), and 304 (not modified) responses MUST NOT include a message-body
	statusCode := h.StatusCode()

	// Fast path.
	if statusCode < 100 || statusCode == StatusOK {
		return false
	}

	// Slow path.
	return statusCode == StatusNotModified || statusCode == StatusNoContent || statusCode < 200
}

// ContentLength returns Content-Length header value.
//
// It may be negative:
// -1 means Transfer-Encoding: chunked.
func (h *RequestHeader) ContentLength() int {
	return h.realContentLength()
}

// realContentLength returns the actual Content-Length set in the request,
// including positive lengths for GET/HEAD requests.
func (h *RequestHeader) realContentLength() int {
	return h.contentLength
}

// SetContentLength sets Content-Length header value.
//
// Negative content-length sets 'Transfer-Encoding: chunked' header.
func (h *RequestHeader) SetContentLength(contentLength int) {
	h.contentLength = contentLength
	if contentLength >= 0 {
		h.contentLengthBytes = AppendUint(h.contentLengthBytes[:0], contentLength)
		h.h = delAllArgsBytes(h.h, strTransferEncoding)
	} else {
		h.contentLengthBytes = h.contentLengthBytes[:0]
		h.h = setArgBytes(h.h, strTransferEncoding, strChunked, argsHasValue)
	}
}

func (h *ResponseHeader) isCompressibleContentType() bool {
	contentType := h.ContentType()
	return bytes.HasPrefix(contentType, strTextSlash) ||
		bytes.HasPrefix(contentType, strApplicationSlash)
}

// ContentType returns Content-Type header value.
func (h *ResponseHeader) ContentType() []byte {
	contentType := h.contentType
	if !h.noDefaultContentType && len(h.contentType) == 0 {
		contentType = defaultContentType
	}
	return contentType
}

// SetContentType sets Content-Type header value.
func (h *ResponseHeader) SetContentType(contentType string) {
	h.contentType = append(h.contentType[:0], contentType...)
}

// SetContentTypeBytes sets Content-Type header value.
func (h *ResponseHeader) SetContentTypeBytes(contentType []byte) {
	h.contentType = append(h.contentType[:0], contentType...)
}

// Server returns Server header value.
func (h *ResponseHeader) Server() []byte {
	return h.server
}

// SetServer sets Server header value.
func (h *ResponseHeader) SetServer(server string) {
	h.server = append(h.server[:0], server...)
}

// SetServerBytes sets Server header value.
func (h *ResponseHeader) SetServerBytes(server []byte) {
	h.server = append(h.server[:0], server...)
}

// ContentType returns Content-Type header value.
func (h *RequestHeader) ContentType() []byte {
	return h.contentType
}

// SetContentType sets Content-Type header value.
func (h *RequestHeader) SetContentType(contentType string) {
	h.contentType = append(h.contentType[:0], contentType...)
}

// SetContentTypeBytes sets Content-Type header value.
func (h *RequestHeader) SetContentTypeBytes(contentType []byte) {
	h.contentType = append(h.contentType[:0], contentType...)
}

// SetMultipartFormBoundary sets the following Content-Type:
// 'multipart/form-data; boundary=...'
// where ... is substituted by the given boundary.
func (h *RequestHeader) SetMultipartFormBoundary(boundary string) {
	b := h.bufKV.value[:0]
	b = append(b, strMultipartFormData...)
	b = append(b, ';', ' ')
	b = append(b, strBoundary...)
	b = append(b, '=')
	b = append(b, boundary...)
	h.bufKV.value = b

	h.SetContentTypeBytes(h.bufKV.value)
}

// SetMultipartFormBoundaryBytes sets the following Content-Type:
// 'multipart/form-data; boundary=...'
// where ... is substituted by the given boundary.
func (h *RequestHeader) SetMultipartFormBoundaryBytes(boundary []byte) {
	b := h.bufKV.value[:0]
	b = append(b, strMultipartFormData...)
	b = append(b, ';', ' ')
	b = append(b, strBoundary...)
	b = append(b, '=')
	b = append(b, boundary...)
	h.bufKV.value = b

	h.SetContentTypeBytes(h.bufKV.value)
}

// MultipartFormBoundary returns boundary part
// from 'multipart/form-data; boundary=...' Content-Type.
func (h *RequestHeader) MultipartFormBoundary() []byte {
	b := h.ContentType()
	if !bytes.HasPrefix(b, strMultipartFormData) {
		return nil
	}
	b = b[len(strMultipartFormData):]
	if len(b) == 0 || b[0] != ';' {
		return nil
	}

	var n int
	for len(b) > 0 {
		n++
		for len(b) > n && b[n] == ' ' {
			n++
		}
		b = b[n:]
		if !bytes.HasPrefix(b, strBoundary) {
			if n = bytes.IndexByte(b, ';'); n < 0 {
				return nil
			}
			continue
		}

		b = b[len(strBoundary):]
		if len(b) == 0 || b[0] != '=' {
			return nil
		}
		b = b[1:]
		if n = bytes.IndexByte(b, ';'); n >= 0 {
			b = b[:n]
		}
		if len(b) > 1 && b[0] == '"' && b[len(b)-1] == '"' {
			b = b[1 : len(b)-1]
		}
		return b
	}
	return nil
}

// Host returns Host header value.
func (h *RequestHeader) Host() []byte {
	return h.host
}

// SetHost sets Host header value.
func (h *RequestHeader) SetHost(host string) {
	h.host = append(h.host[:0], host...)
}

// SetHostBytes sets Host header value.
func (h *RequestHeader) SetHostBytes(host []byte) {
	h.host = append(h.host[:0], host...)
}

// UserAgent returns User-Agent header value.
func (h *RequestHeader) UserAgent() []byte {
	return h.userAgent
}

// SetUserAgent sets User-Agent header value.
func (h *RequestHeader) SetUserAgent(userAgent string) {
	h.userAgent = append(h.userAgent[:0], userAgent...)
}

// SetUserAgentBytes sets User-Agent header value.
func (h *RequestHeader) SetUserAgentBytes(userAgent []byte) {
	h.userAgent = append(h.userAgent[:0], userAgent...)
}

// Referer returns Referer header value.
func (h *RequestHeader) Referer() []byte {
	return h.PeekBytes(strReferer)
}

// SetReferer sets Referer header value.
func (h *RequestHeader) SetReferer(referer string) {
	h.SetBytesK(strReferer, referer)
}

// SetRefererBytes sets Referer header value.
func (h *RequestHeader) SetRefererBytes(referer []byte) {
	h.SetCanonical(strReferer, referer)
}

// Method returns HTTP request method.
func (h *RequestHeader) Method() []byte {
	if len(h.method) == 0 {
		return strGet
	}
	return h.method
}

// SetMethod sets HTTP request method.
func (h *RequestHeader) SetMethod(method string) {
	h.method = append(h.method[:0], method...)
}

// SetMethodBytes sets HTTP request method.
func (h *RequestHeader) SetMethodBytes(method []byte) {
	h.method = append(h.method[:0], method...)
}

// RequestURI returns RequestURI from the first HTTP request line.
func (h *RequestHeader) RequestURI() []byte {
	requestURI := h.requestURI
	if len(requestURI) == 0 {
		requestURI = strSlash
	}
	return requestURI
}

// SetRequestURI sets RequestURI for the first HTTP request line.
// RequestURI must be properly encoded.
// Use URI.RequestURI for constructing proper RequestURI if unsure.
func (h *RequestHeader) SetRequestURI(requestURI string) {
	h.requestURI = append(h.requestURI[:0], requestURI...)
}

// SetRequestURIBytes sets RequestURI for the first HTTP request line.
// RequestURI must be properly encoded.
// Use URI.RequestURI for constructing proper RequestURI if unsure.
func (h *RequestHeader) SetRequestURIBytes(requestURI []byte) {
	h.requestURI = append(h.requestURI[:0], requestURI...)
}

// IsGet returns true if request method is GET.
func (h *RequestHeader) IsGet() bool {
	return bytes.Equal(h.Method(), strGet)
}

// IsPost returns true if request method is POST.
func (h *RequestHeader) IsPost() bool {
	return bytes.Equal(h.Method(), strPost)
}

// IsPut returns true if request method is PUT.
func (h *RequestHeader) IsPut() bool {
	return bytes.Equal(h.Method(), strPut)
}

// IsHead returns true if request method is HEAD.
func (h *RequestHeader) IsHead() bool {
	return bytes.Equal(h.Method(), strHead)
}

// IsDelete returns true if request method is DELETE.
func (h *RequestHeader) IsDelete() bool {
	return bytes.Equal(h.Method(), strDelete)
}

// IsConnect returns true if request method is CONNECT.
func (h *RequestHeader) IsConnect() bool {
	return bytes.Equal(h.Method(), strConnect)
}

// IsOptions returns true if request method is OPTIONS.
func (h *RequestHeader) IsOptions() bool {
	return bytes.Equal(h.Method(), strOptions)
}

// IsTrace returns true if request method is TRACE.
func (h *RequestHeader) IsTrace() bool {
	return bytes.Equal(h.Method(), strTrace)
}

// IsPatch returns true if request method is PATCH.
func (h *RequestHeader) IsPatch() bool {
	return bytes.Equal(h.Method(), strPatch)
}

// IsHTTP11 returns true if the request is HTTP/1.1.
func (h *RequestHeader) IsHTTP11() bool {
	return !h.noHTTP11
}

// IsHTTP11 returns true if the response is HTTP/1.1.
func (h *ResponseHeader) IsHTTP11() bool {
	return !h.noHTTP11
}

// HasAcceptEncoding returns true if the header contains
// the given Accept-Encoding value.
func (h *RequestHeader) HasAcceptEncoding(acceptEncoding string) bool {
	h.bufKV.value = append(h.bufKV.value[:0], acceptEncoding...)
	return h.HasAcceptEncodingBytes(h.bufKV.value)
}

// HasAcceptEncodingBytes returns true if the header contains
// the given Accept-Encoding value.
func (h *RequestHeader) HasAcceptEncodingBytes(acceptEncoding []byte) bool {
	ae := h.peek(strAcceptEncoding)
	n := bytes.Index(ae, acceptEncoding)
	if n < 0 {
		return false
	}
	b := ae[n+len(acceptEncoding):]
	if len(b) > 0 && b[0] != ',' {
		return false
	}
	if n == 0 {
		return true
	}
	return ae[n-1] == ' '
}

// Len returns the number of headers set,
// i.e. the number of times f is called in VisitAll.
func (h *ResponseHeader) Len() int {
	n := 0
	h.VisitAll(func(k, v []byte) { n++ })
	return n
}

// Len returns the number of headers set,
// i.e. the number of times f is called in VisitAll.
func (h *RequestHeader) Len() int {
	n := 0
	h.VisitAll(func(k, v []byte) { n++ })
	return n
}

// DisableNormalizing disables header names' normalization.
//
// By default all the header names are normalized by uppercasing
// the first letter and all the first letters following dashes,
// while lowercasing all the other letters.
// Examples:
//
//     * CONNECTION -> Connection
//     * conteNT-tYPE -> Content-Type
//     * foo-bar-baz -> Foo-Bar-Baz
//
// Disable header names' normalization only if know what are you doing.
func (h *RequestHeader) DisableNormalizing() {
	h.disableNormalizing = true
}

// EnableNormalizing enables header names' normalization.
//
// Header names are normalized by uppercasing the first letter and
// all the first letters following dashes, while lowercasing all
// the other letters.
// Examples:
//
//     * CONNECTION -> Connection
//     * conteNT-tYPE -> Content-Type
//     * foo-bar-baz -> Foo-Bar-Baz
//
// This is enabled by default unless disabled using DisableNormalizing()
func (h *RequestHeader) EnableNormalizing() {
	h.disableNormalizing = false
}

// DisableNormalizing disables header names' normalization.
//
// By default all the header names are normalized by uppercasing
// the first letter and all the first letters following dashes,
// while lowercasing all the other letters.
// Examples:
//
//     * CONNECTION -> Connection
//     * conteNT-tYPE -> Content-Type
//     * foo-bar-baz -> Foo-Bar-Baz
//
// Disable header names' normalization only if know what are you doing.
func (h *ResponseHeader) DisableNormalizing() {
	h.disableNormalizing = true
}

// EnableNormalizing enables header names' normalization.
//
// Header names are normalized by uppercasing the first letter and
// all the first letters following dashes, while lowercasing all
// the other letters.
// Examples:
//
//     * CONNECTION -> Connection
//     * conteNT-tYPE -> Content-Type
//     * foo-bar-baz -> Foo-Bar-Baz
//
// This is enabled by default unless disabled using DisableNormalizing()
func (h *ResponseHeader) EnableNormalizing() {
	h.disableNormalizing = false
}

// SetNoDefaultContentType allows you to control if a default Content-Type header will be set (false) or not (true).
func (h *ResponseHeader) SetNoDefaultContentType(noDefaultContentType bool) {
	h.noDefaultContentType = noDefaultContentType
}

// Reset clears response header.
func (h *ResponseHeader) Reset() {
	h.disableNormalizing = false
	h.SetNoDefaultContentType(false)
	h.noDefaultDate = false
	h.resetSkipNormalize()
}

func (h *ResponseHeader) resetSkipNormalize() {
	h.noHTTP11 = false
	h.connectionClose = false

	h.statusCode = 0
	h.contentLength = 0
	h.contentLengthBytes = h.contentLengthBytes[:0]

	h.contentType = h.contentType[:0]
	h.server = h.server[:0]

	h.h = h.h[:0]
	h.cookies = h.cookies[:0]
}

// Reset clears request header.
func (h *RequestHeader) Reset() {
	h.disableNormalizing = false
	h.resetSkipNormalize()
}

func (h *RequestHeader) resetSkipNormalize() {
	h.noHTTP11 = false
	h.connectionClose = false

	h.contentLength = 0
	h.contentLengthBytes = h.contentLengthBytes[:0]

	h.method = h.method[:0]
	h.requestURI = h.requestURI[:0]
	h.host = h.host[:0]
	h.contentType = h.contentType[:0]
	h.userAgent = h.userAgent[:0]

	h.h = h.h[:0]
	h.cookies = h.cookies[:0]
	h.cookiesCollected = false

	h.rawHeaders = h.rawHeaders[:0]
}

// CopyTo copies all the headers to dst.
func (h *ResponseHeader) CopyTo(dst *ResponseHeader) {
	dst.Reset()

	dst.disableNormalizing = h.disableNormalizing
	dst.noHTTP11 = h.noHTTP11
	dst.connectionClose = h.connectionClose
	dst.noDefaultContentType = h.noDefaultContentType
	dst.noDefaultDate = h.noDefaultDate

	dst.statusCode = h.statusCode
	dst.contentLength = h.contentLength
	dst.contentLengthBytes = append(dst.contentLengthBytes[:0], h.contentLengthBytes...)
	dst.contentType = append(dst.contentType[:0], h.contentType...)
	dst.server = append(dst.server[:0], h.server...)
	dst.h = copyArgs(dst.h, h.h)
	dst.cookies = copyArgs(dst.cookies, h.cookies)
}

// CopyTo copies all the headers to dst.
func (h *RequestHeader) CopyTo(dst *RequestHeader) {
	dst.Reset()

	dst.disableNormalizing = h.disableNormalizing
	dst.noHTTP11 = h.noHTTP11
	dst.connectionClose = h.connectionClose

	dst.contentLength = h.contentLength
	dst.contentLengthBytes = append(dst.contentLengthBytes[:0], h.contentLengthBytes...)
	dst.method = append(dst.method[:0], h.method...)
	dst.requestURI = append(dst.requestURI[:0], h.requestURI...)
	dst.host = append(dst.host[:0], h.host...)
	dst.contentType = append(dst.contentType[:0], h.contentType...)
	dst.userAgent = append(dst.userAgent[:0], h.userAgent...)
	dst.h = copyArgs(dst.h, h.h)
	dst.cookies = copyArgs(dst.cookies, h.cookies)
	dst.cookiesCollected = h.cookiesCollected
	dst.rawHeaders = append(dst.rawHeaders[:0], h.rawHeaders...)
}

// VisitAll calls f for each header.
//
// f must not retain references to key and/or value after returning.
// Copy key and/or value contents before returning if you need retaining them.
func (h *ResponseHeader) VisitAll(f func(key, value []byte)) {
	if len(h.contentLengthBytes) > 0 {
		f(strContentLength, h.contentLengthBytes)
	}
	contentType := h.ContentType()
	if len(contentType) > 0 {
		f(strContentType, contentType)
	}
	server := h.Server()
	if len(server) > 0 {
		f(strServer, server)
	}
	if len(h.cookies) > 0 {
		visitArgs(h.cookies, func(k, v []byte) {
			f(strSetCookie, v)
		})
	}
	visitArgs(h.h, f)
	if h.ConnectionClose() {
		f(strConnection, strClose)
	}
}

// VisitAllCookie calls f for each response cookie.
//
// Cookie name is passed in key and the whole Set-Cookie header value
// is passed in value on each f invocation. Value may be parsed
// with Cookie.ParseBytes().
//
// f must not retain references to key and/or value after returning.
func (h *ResponseHeader) VisitAllCookie(f func(key, value []byte)) {
	visitArgs(h.cookies, f)
}

// VisitAllCookie calls f for each request cookie.
//
// f must not retain references to key and/or value after returning.
func (h *RequestHeader) VisitAllCookie(f func(key, value []byte)) {
	h.collectCookies()
	visitArgs(h.cookies, f)
}

// VisitAll calls f for each header.
//
// f must not retain references to key and/or value after returning.
// Copy key and/or value contents before returning if you need retaining them.
//
// To get the headers in order they were received use VisitAllInOrder.
func (h *RequestHeader) VisitAll(f func(key, value []byte)) {
	host := h.Host()
	if len(host) > 0 {
		f(strHost, host)
	}
	if len(h.contentLengthBytes) > 0 {
		f(strContentLength, h.contentLengthBytes)
	}
	contentType := h.ContentType()
	if len(contentType) > 0 {
		f(strContentType, contentType)
	}
	userAgent := h.UserAgent()
	if len(userAgent) > 0 {
		f(strUserAgent, userAgent)
	}

	h.collectCookies()
	if len(h.cookies) > 0 {
		h.bufKV.value = appendRequestCookieBytes(h.bufKV.value[:0], h.cookies)
		f(strCookie, h.bufKV.value)
	}
	visitArgs(h.h, f)
	if h.ConnectionClose() {
		f(strConnection, strClose)
	}
}

// VisitAllInOrder calls f for each header in the order they were received.
//
// f must not retain references to key and/or value after returning.
// Copy key and/or value contents before returning if you need retaining them.
//
// This function is slightly slower than VisitAll because it has to reparse the
// raw headers to get the order.
func (h *RequestHeader) VisitAllInOrder(f func(key, value []byte)) {
	var s headerScanner
	s.b = h.rawHeaders
	s.disableNormalizing = h.disableNormalizing
	for s.next() {
		if len(s.key) > 0 {
			f(s.key, s.value)
		}
	}
}

// Del deletes header with the given key.
func (h *ResponseHeader) Del(key string) {
	k := getHeaderKeyBytes(&h.bufKV, key, h.disableNormalizing)
	h.del(k)
}

// DelBytes deletes header with the given key.
func (h *ResponseHeader) DelBytes(key []byte) {
	h.bufKV.key = append(h.bufKV.key[:0], key...)
	normalizeHeaderKey(h.bufKV.key, h.disableNormalizing)
	h.del(h.bufKV.key)
}

func (h *ResponseHeader) del(key []byte) {
	switch string(key) {
	case HeaderContentType:
		h.contentType = h.contentType[:0]
	case HeaderServer:
		h.server = h.server[:0]
	case HeaderSetCookie:
		h.cookies = h.cookies[:0]
	case HeaderContentLength:
		h.contentLength = 0
		h.contentLengthBytes = h.contentLengthBytes[:0]
	case HeaderConnection:
		h.connectionClose = false
	}
	h.h = delAllArgsBytes(h.h, key)
}

// Del deletes header with the given key.
func (h *RequestHeader) Del(key string) {
	k := getHeaderKeyBytes(&h.bufKV, key, h.disableNormalizing)
	h.del(k)
}

// DelBytes deletes header with the given key.
func (h *RequestHeader) DelBytes(key []byte) {
	h.bufKV.key = append(h.bufKV.key[:0], key...)
	normalizeHeaderKey(h.bufKV.key, h.disableNormalizing)
	h.del(h.bufKV.key)
}

func (h *RequestHeader) del(key []byte) {
	switch string(key) {
	case HeaderHost:
		h.host = h.host[:0]
	case HeaderContentType:
		h.contentType = h.contentType[:0]
	case HeaderUserAgent:
		h.userAgent = h.userAgent[:0]
	case HeaderCookie:
		h.cookies = h.cookies[:0]
	case HeaderContentLength:
		h.contentLength = 0
		h.contentLengthBytes = h.contentLengthBytes[:0]
	case HeaderConnection:
		h.connectionClose = false
	}
	h.h = delAllArgsBytes(h.h, key)
}

// Add adds the given 'key: value' header.
//
// Multiple headers with the same key may be added with this function.
// Use Set for setting a single header for the given key.
func (h *ResponseHeader) Add(key, value string) {
	k := getHeaderKeyBytes(&h.bufKV, key, h.disableNormalizing)
	h.h = appendArg(h.h, b2s(k), value, argsHasValue)
}

// AddBytesK adds the given 'key: value' header.
//
// Multiple headers with the same key may be added with this function.
// Use SetBytesK for setting a single header for the given key.
func (h *ResponseHeader) AddBytesK(key []byte, value string) {
	h.Add(b2s(key), value)
}

// AddBytesV adds the given 'key: value' header.
//
// Multiple headers with the same key may be added with this function.
// Use SetBytesV for setting a single header for the given key.
func (h *ResponseHeader) AddBytesV(key string, value []byte) {
	h.Add(key, b2s(value))
}

// AddBytesKV adds the given 'key: value' header.
//
// Multiple headers with the same key may be added with this function.
// Use SetBytesKV for setting a single header for the given key.
func (h *ResponseHeader) AddBytesKV(key, value []byte) {
	h.Add(b2s(key), b2s(value))
}

// Set sets the given 'key: value' header.
//
// Use Add for setting multiple header values under the same key.
func (h *ResponseHeader) Set(key, value string) {
	initHeaderKV(&h.bufKV, key, value, h.disableNormalizing)
	h.SetCanonical(h.bufKV.key, h.bufKV.value)
}

// SetBytesK sets the given 'key: value' header.
//
// Use AddBytesK for setting multiple header values under the same key.
func (h *ResponseHeader) SetBytesK(key []byte, value string) {
	h.bufKV.value = append(h.bufKV.value[:0], value...)
	h.SetBytesKV(key, h.bufKV.value)
}

// SetBytesV sets the given 'key: value' header.
//
// Use AddBytesV for setting multiple header values under the same key.
func (h *ResponseHeader) SetBytesV(key string, value []byte) {
	k := getHeaderKeyBytes(&h.bufKV, key, h.disableNormalizing)
	h.SetCanonical(k, value)
}

// SetBytesKV sets the given 'key: value' header.
//
// Use AddBytesKV for setting multiple header values under the same key.
func (h *ResponseHeader) SetBytesKV(key, value []byte) {
	h.bufKV.key = append(h.bufKV.key[:0], key...)
	normalizeHeaderKey(h.bufKV.key, h.disableNormalizing)
	h.SetCanonical(h.bufKV.key, value)
}

// SetCanonical sets the given 'key: value' header assuming that
// key is in canonical form.
func (h *ResponseHeader) SetCanonical(key, value []byte) {
	switch string(key) {
	case HeaderContentType:
		h.SetContentTypeBytes(value)
	case HeaderServer:
		h.SetServerBytes(value)
	case HeaderSetCookie:
		var kv *argsKV
		h.cookies, kv = allocArg(h.cookies)
		kv.key = getCookieKey(kv.key, value)
		kv.value = append(kv.value[:0], value...)
	case HeaderContentLength:
		if contentLength, err := parseContentLength(value); err == nil {
			h.contentLength = contentLength
			h.contentLengthBytes = append(h.contentLengthBytes[:0], value...)
		}
	case HeaderConnection:
		if bytes.Equal(strClose, value) {
			h.SetConnectionClose()
		} else {
			h.ResetConnectionClose()
			h.h = setArgBytes(h.h, key, value, argsHasValue)
		}
	case HeaderTransferEncoding:
		// Transfer-Encoding is managed automatically.
	case HeaderDate:
		// Date is managed automatically.
	default:
		h.h = setArgBytes(h.h, key, value, argsHasValue)
	}
}

// SetCookie sets the given response cookie.
//
// It is save re-using the cookie after the function returns.
func (h *ResponseHeader) SetCookie(cookie *Cookie) {
	h.cookies = setArgBytes(h.cookies, cookie.Key(), cookie.Cookie(), argsHasValue)
}

// SetCookie sets 'key: value' cookies.
func (h *RequestHeader) SetCookie(key, value string) {
	h.collectCookies()
	h.cookies = setArg(h.cookies, key, value, argsHasValue)
}

// SetCookieBytesK sets 'key: value' cookies.
func (h *RequestHeader) SetCookieBytesK(key []byte, value string) {
	h.SetCookie(b2s(key), value)
}

// SetCookieBytesKV sets 'key: value' cookies.
func (h *RequestHeader) SetCookieBytesKV(key, value []byte) {
	h.SetCookie(b2s(key), b2s(value))
}

// DelClientCookie instructs the client to remove the given cookie.
//
// Use DelCookie if you want just removing the cookie from response header.
func (h *ResponseHeader) DelClientCookie(key string) {
	h.DelCookie(key)

	c := AcquireCookie()
	c.SetKey(key)
	c.SetExpire(CookieExpireDelete)
	h.SetCookie(c)
	ReleaseCookie(c)
}

// DelClientCookieBytes instructs the client to remove the given cookie.
//
// Use DelCookieBytes if you want just removing the cookie from response header.
func (h *ResponseHeader) DelClientCookieBytes(key []byte) {
	h.DelClientCookie(b2s(key))
}

// DelCookie removes cookie under the given key from response header.
//
// Note that DelCookie doesn't remove the cookie from the client.
// Use DelClientCookie instead.
func (h *ResponseHeader) DelCookie(key string) {
	h.cookies = delAllArgs(h.cookies, key)
}

// DelCookieBytes removes cookie under the given key from response header.
//
// Note that DelCookieBytes doesn't remove the cookie from the client.
// Use DelClientCookieBytes instead.
func (h *ResponseHeader) DelCookieBytes(key []byte) {
	h.DelCookie(b2s(key))
}

// DelCookie removes cookie under the given key.
func (h *RequestHeader) DelCookie(key string) {
	h.collectCookies()
	h.cookies = delAllArgs(h.cookies, key)
}

// DelCookieBytes removes cookie under the given key.
func (h *RequestHeader) DelCookieBytes(key []byte) {
	h.DelCookie(b2s(key))
}

// DelAllCookies removes all the cookies from response headers.
func (h *ResponseHeader) DelAllCookies() {
	h.cookies = h.cookies[:0]
}

// DelAllCookies removes all the cookies from request headers.
func (h *RequestHeader) DelAllCookies() {
	h.collectCookies()
	h.cookies = h.cookies[:0]
}

// Add adds the given 'key: value' header.
//
// Multiple headers with the same key may be added with this function.
// Use Set for setting a single header for the given key.
func (h *RequestHeader) Add(key, value string) {
	k := getHeaderKeyBytes(&h.bufKV, key, h.disableNormalizing)
	h.h = appendArg(h.h, b2s(k), value, argsHasValue)
}

// AddBytesK adds the given 'key: value' header.
//
// Multiple headers with the same key may be added with this function.
// Use SetBytesK for setting a single header for the given key.
func (h *RequestHeader) AddBytesK(key []byte, value string) {
	h.Add(b2s(key), value)
}

// AddBytesV adds the given 'key: value' header.
//
// Multiple headers with the same key may be added with this function.
// Use SetBytesV for setting a single header for the given key.
func (h *RequestHeader) AddBytesV(key string, value []byte) {
	h.Add(key, b2s(value))
}

// AddBytesKV adds the given 'key: value' header.
//
// Multiple headers with the same key may be added with this function.
// Use SetBytesKV for setting a single header for the given key.
func (h *RequestHeader) AddBytesKV(key, value []byte) {
	h.Add(b2s(key), b2s(value))
}

// Set sets the given 'key: value' header.
//
// Use Add for setting multiple header values under the same key.
func (h *RequestHeader) Set(key, value string) {
	initHeaderKV(&h.bufKV, key, value, h.disableNormalizing)
	h.SetCanonical(h.bufKV.key, h.bufKV.value)
}

// SetBytesK sets the given 'key: value' header.
//
// Use AddBytesK for setting multiple header values under the same key.
func (h *RequestHeader) SetBytesK(key []byte, value string) {
	h.bufKV.value = append(h.bufKV.value[:0], value...)
	h.SetBytesKV(key, h.bufKV.value)
}

// SetBytesV sets the given 'key: value' header.
//
// Use AddBytesV for setting multiple header values under the same key.
func (h *RequestHeader) SetBytesV(key string, value []byte) {
	k := getHeaderKeyBytes(&h.bufKV, key, h.disableNormalizing)
	h.SetCanonical(k, value)
}

// SetBytesKV sets the given 'key: value' header.
//
// Use AddBytesKV for setting multiple header values under the same key.
func (h *RequestHeader) SetBytesKV(key, value []byte) {
	h.bufKV.key = append(h.bufKV.key[:0], key...)
	normalizeHeaderKey(h.bufKV.key, h.disableNormalizing)
	h.SetCanonical(h.bufKV.key, value)
}

// SetCanonical sets the given 'key: value' header assuming that
// key is in canonical form.
func (h *RequestHeader) SetCanonical(key, value []byte) {
	switch string(key) {
	case HeaderHost:
		h.SetHostBytes(value)
	case HeaderContentType:
		h.SetContentTypeBytes(value)
	case HeaderUserAgent:
		h.SetUserAgentBytes(value)
	case HeaderCookie:
		h.collectCookies()
		h.cookies = parseRequestCookies(h.cookies, value)
	case HeaderContentLength:
		if contentLength, err := parseContentLength(value); err == nil {
			h.contentLength = contentLength
			h.contentLengthBytes = append(h.contentLengthBytes[:0], value...)
		}
	case HeaderConnection:
		if bytes.Equal(strClose, value) {
			h.SetConnectionClose()
		} else {
			h.ResetConnectionClose()
			h.h = setArgBytes(h.h, key, value, argsHasValue)
		}
	case HeaderTransferEncoding:
		// Transfer-Encoding is managed automatically.
	default:
		h.h = setArgBytes(h.h, key, value, argsHasValue)
	}
}

// Peek returns header value for the given key.
//
// Returned value is valid until the next call to ResponseHeader.
// Do not store references to returned value. Make copies instead.
func (h *ResponseHeader) Peek(key string) []byte {
	k := getHeaderKeyBytes(&h.bufKV, key, h.disableNormalizing)
	return h.peek(k)
}

// PeekBytes returns header value for the given key.
//
// Returned value is valid until the next call to ResponseHeader.
// Do not store references to returned value. Make copies instead.
func (h *ResponseHeader) PeekBytes(key []byte) []byte {
	h.bufKV.key = append(h.bufKV.key[:0], key...)
	normalizeHeaderKey(h.bufKV.key, h.disableNormalizing)
	return h.peek(h.bufKV.key)
}

// Peek returns header value for the given key.
//
// Returned value is valid until the next call to RequestHeader.
// Do not store references to returned value. Make copies instead.
func (h *RequestHeader) Peek(key string) []byte {
	k := getHeaderKeyBytes(&h.bufKV, key, h.disableNormalizing)
	return h.peek(k)
}

// PeekBytes returns header value for the given key.
//
// Returned value is valid until the next call to RequestHeader.
// Do not store references to returned value. Make copies instead.
func (h *RequestHeader) PeekBytes(key []byte) []byte {
	h.bufKV.key = append(h.bufKV.key[:0], key...)
	normalizeHeaderKey(h.bufKV.key, h.disableNormalizing)
	return h.peek(h.bufKV.key)
}

func (h *ResponseHeader) peek(key []byte) []byte {
	switch string(key) {
	case HeaderContentType:
		return h.ContentType()
	case HeaderServer:
		return h.Server()
	case HeaderConnection:
		if h.ConnectionClose() {
			return strClose
		}
		return peekArgBytes(h.h, key)
	case HeaderContentLength:
		return h.contentLengthBytes
	case HeaderSetCookie:
		return appendResponseCookieBytes(nil, h.cookies)
	default:
		return peekArgBytes(h.h, key)
	}
}

func (h *RequestHeader) peek(key []byte) []byte {
	switch string(key) {
	case HeaderHost:
		return h.Host()
	case HeaderContentType:
		return h.ContentType()
	case HeaderUserAgent:
		return h.UserAgent()
	case HeaderConnection:
		if h.ConnectionClose() {
			return strClose
		}
		return peekArgBytes(h.h, key)
	case HeaderContentLength:
		return h.contentLengthBytes
	case HeaderCookie:
		if h.cookiesCollected {
			return appendRequestCookieBytes(nil, h.cookies)
		}
		return peekArgBytes(h.h, key)
	default:
		return peekArgBytes(h.h, key)
	}
}

// Cookie returns cookie for the given key.
func (h *RequestHeader) Cookie(key string) []byte {
	h.collectCookies()
	return peekArgStr(h.cookies, key)
}

// CookieBytes returns cookie for the given key.
func (h *RequestHeader) CookieBytes(key []byte) []byte {
	h.collectCookies()
	return peekArgBytes(h.cookies, key)
}

// Cookie fills cookie for the given cookie.Key.
//
// Returns false if cookie with the given cookie.Key is missing.
func (h *ResponseHeader) Cookie(cookie *Cookie) bool {
	v := peekArgBytes(h.cookies, cookie.Key())
	if v == nil {
		return false
	}
	cookie.ParseBytes(v) //nolint:errcheck
	return true
}

// Read reads response header from r.
//
// io.EOF is returned if r is closed before reading the first header byte.
func (h *ResponseHeader) Read(r *bufio.Reader) error {
	n := 1
	for {
		err := h.tryRead(r, n)
		if err == nil {
			return nil
		}
		if err != errNeedMore {
			h.resetSkipNormalize()
			return err
		}
		n = r.Buffered() + 1
	}
}

func (h *ResponseHeader) tryRead(r *bufio.Reader, n int) error {
	h.resetSkipNormalize()
	b, err := r.Peek(n)
	if len(b) == 0 {
		// Return ErrTimeout on any timeout.
		if x, ok := err.(interface{ Timeout() bool }); ok && x.Timeout() {
			return ErrTimeout
		}
		// treat all other errors on the first byte read as EOF
		if n == 1 || err == io.EOF {
			return io.EOF
		}

		// This is for go 1.6 bug. See https://github.com/golang/go/issues/14121 .
		if err == bufio.ErrBufferFull {
			return &ErrSmallBuffer{
				error: fmt.Errorf("error when reading response headers: %s", errSmallBuffer),
			}
		}

		return fmt.Errorf("error when reading response headers: %s", err)
	}
	b = mustPeekBuffered(r)
	headersLen, errParse := h.parse(b)
	if errParse != nil {
		return headerError("response", err, errParse, b)
	}
	mustDiscard(r, headersLen)
	return nil
}

func headerError(typ string, err, errParse error, b []byte) error {
	if errParse != errNeedMore {
		return headerErrorMsg(typ, errParse, b)
	}
	if err == nil {
		return errNeedMore
	}

	// Buggy servers may leave trailing CRLFs after http body.
	// Treat this case as EOF.
	if isOnlyCRLF(b) {
		return io.EOF
	}

	if err != bufio.ErrBufferFull {
		return headerErrorMsg(typ, err, b)
	}
	return &ErrSmallBuffer{
		error: headerErrorMsg(typ, errSmallBuffer, b),
	}
}

func headerErrorMsg(typ string, err error, b []byte) error {
	return fmt.Errorf("error when reading %s headers: %s. Buffer size=%d, contents: %s", typ, err, len(b), bufferSnippet(b))
}

// Read reads request header from r.
//
// io.EOF is returned if r is closed before reading the first header byte.
func (h *RequestHeader) Read(r *bufio.Reader) error {
	n := 1
	for {
		err := h.tryRead(r, n)
		if err == nil {
			return nil
		}
		if err != errNeedMore {
			h.resetSkipNormalize()
			return err
		}
		n = r.Buffered() + 1
	}
}

func (h *RequestHeader) tryRead(r *bufio.Reader, n int) error {
	h.resetSkipNormalize()
	b, err := r.Peek(n)
	if len(b) == 0 {
		if err == io.EOF {
			return err
		}

		if err == nil {
			panic("bufio.Reader.Peek() returned nil, nil")
		}

		// This is for go 1.6 bug. See https://github.com/golang/go/issues/14121 .
		if err == bufio.ErrBufferFull {
			return &ErrSmallBuffer{
				error: fmt.Errorf("error when reading request headers: %s", errSmallBuffer),
			}
		}

		// n == 1 on the first read for the request.
		if n == 1 {
			// We didn't read a single byte.
			return ErrNothingRead{err}
		}

		return fmt.Errorf("error when reading request headers: %s", err)
	}
	b = mustPeekBuffered(r)
	headersLen, errParse := h.parse(b)
	if errParse != nil {
		return headerError("request", err, errParse, b)
	}
	mustDiscard(r, headersLen)
	return nil
}

func bufferSnippet(b []byte) string {
	n := len(b)
	start := 200
	end := n - start
	if start >= end {
		start = n
		end = n
	}
	bStart, bEnd := b[:start], b[end:]
	if len(bEnd) == 0 {
		return fmt.Sprintf("%q", b)
	}
	return fmt.Sprintf("%q...%q", bStart, bEnd)
}

func isOnlyCRLF(b []byte) bool {
	for _, ch := range b {
		if ch != rChar && ch != nChar {
			return false
		}
	}
	return true
}

func updateServerDate() {
	refreshServerDate()
	go func() {
		for {
			time.Sleep(time.Second)
			refreshServerDate()
		}
	}()
}

var (
	serverDate     atomic.Value
	serverDateOnce sync.Once // serverDateOnce.Do(updateServerDate)
)

func refreshServerDate() {
	b := AppendHTTPDate(nil, time.Now())
	serverDate.Store(b)
}

// Write writes response header to w.
func (h *ResponseHeader) Write(w *bufio.Writer) error {
	_, err := w.Write(h.Header())
	return err
}

// WriteTo writes response header to w.
//
// WriteTo implements io.WriterTo interface.
func (h *ResponseHeader) WriteTo(w io.Writer) (int64, error) {
	n, err := w.Write(h.Header())
	return int64(n), err
}

// Header returns response header representation.
//
// The returned value is valid until the next call to ResponseHeader methods.
func (h *ResponseHeader) Header() []byte {
	h.bufKV.value = h.AppendBytes(h.bufKV.value[:0])
	return h.bufKV.value
}

// String returns response header representation.
func (h *ResponseHeader) String() string {
	return string(h.Header())
}

// AppendBytes appends response header representation to dst and returns
// the extended dst.
func (h *ResponseHeader) AppendBytes(dst []byte) []byte {
	statusCode := h.StatusCode()
	if statusCode < 0 {
		statusCode = StatusOK
	}
	dst = append(dst, statusLine(statusCode)...)

	server := h.Server()
	if len(server) != 0 {
		dst = appendHeaderLine(dst, strServer, server)
	}

	if !h.noDefaultDate {
		serverDateOnce.Do(updateServerDate)
		dst = appendHeaderLine(dst, strDate, serverDate.Load().([]byte))
	}

	// Append Content-Type only for non-zero responses
	// or if it is explicitly set.
	// See https://github.com/valyala/fasthttp/issues/28 .
	if h.ContentLength() != 0 || len(h.contentType) > 0 {
		contentType := h.ContentType()
		if len(contentType) > 0 {
			dst = appendHeaderLine(dst, strContentType, contentType)
		}
	}

	if len(h.contentLengthBytes) > 0 {
		dst = appendHeaderLine(dst, strContentLength, h.contentLengthBytes)
	}

	for i, n := 0, len(h.h); i < n; i++ {
		kv := &h.h[i]
		if h.noDefaultDate || !bytes.Equal(kv.key, strDate) {
			dst = appendHeaderLine(dst, kv.key, kv.value)
		}
	}

	n := len(h.cookies)
	if n > 0 {
		for i := 0; i < n; i++ {
			kv := &h.cookies[i]
			dst = appendHeaderLine(dst, strSetCookie, kv.value)
		}
	}

	if h.ConnectionClose() {
		dst = appendHeaderLine(dst, strConnection, strClose)
	}

	return append(dst, strCRLF...)
}

// Write writes request header to w.
func (h *RequestHeader) Write(w *bufio.Writer) error {
	_, err := w.Write(h.Header())
	return err
}

// WriteTo writes request header to w.
//
// WriteTo implements io.WriterTo interface.
func (h *RequestHeader) WriteTo(w io.Writer) (int64, error) {
	n, err := w.Write(h.Header())
	return int64(n), err
}

// Header returns request header representation.
//
// The returned representation is valid until the next call to RequestHeader methods.
func (h *RequestHeader) Header() []byte {
	h.bufKV.value = h.AppendBytes(h.bufKV.value[:0])
	return h.bufKV.value
}

// RawHeaders returns raw header key/value bytes.
//
// Depending on server configuration, header keys may be normalized to
// capital-case in place.
//
// This copy is set aside during parsing, so empty slice is returned for all
// cases where parsing did not happen. Similarly, request line is not stored
// during parsing and can not be returned.
//
// The slice is not safe to use after the handler returns.
func (h *RequestHeader) RawHeaders() []byte {
	return h.rawHeaders
}

// String returns request header representation.
func (h *RequestHeader) String() string {
	return string(h.Header())
}

// AppendBytes appends request header representation to dst and returns
// the extended dst.
func (h *RequestHeader) AppendBytes(dst []byte) []byte {
	dst = append(dst, h.Method()...)
	dst = append(dst, ' ')
	dst = append(dst, h.RequestURI()...)
	dst = append(dst, ' ')
	dst = append(dst, strHTTP11...)
	dst = append(dst, strCRLF...)

	userAgent := h.UserAgent()
	if len(userAgent) > 0 {
		dst = appendHeaderLine(dst, strUserAgent, userAgent)
	}

	host := h.Host()
	if len(host) > 0 {
		dst = appendHeaderLine(dst, strHost, host)
	}

	contentType := h.ContentType()
	if len(contentType) == 0 && !h.ignoreBody() {
		contentType = strPostArgsContentType
	}
	if len(contentType) > 0 {
		dst = appendHeaderLine(dst, strContentType, contentType)
	}
	if len(h.contentLengthBytes) > 0 {
		dst = appendHeaderLine(dst, strContentLength, h.contentLengthBytes)
	}

	for i, n := 0, len(h.h); i < n; i++ {
		kv := &h.h[i]
		dst = appendHeaderLine(dst, kv.key, kv.value)
	}

	// there is no need in h.collectCookies() here, since if cookies aren't collected yet,
	// they all are located in h.h.
	n := len(h.cookies)
	if n > 0 {
		dst = append(dst, strCookie...)
		dst = append(dst, strColonSpace...)
		dst = appendRequestCookieBytes(dst, h.cookies)
		dst = append(dst, strCRLF...)
	}

	if h.ConnectionClose() {
		dst = appendHeaderLine(dst, strConnection, strClose)
	}

	return append(dst, strCRLF...)
}

func appendHeaderLine(dst, key, value []byte) []byte {
	dst = append(dst, key...)
	dst = append(dst, strColonSpace...)
	dst = append(dst, value...)
	return append(dst, strCRLF...)
}

func (h *ResponseHeader) parse(buf []byte) (int, error) {
	m, err := h.parseFirstLine(buf)
	if err != nil {
		return 0, err
	}
	n, err := h.parseHeaders(buf[m:])
	if err != nil {
		return 0, err
	}
	return m + n, nil
}

func (h *RequestHeader) ignoreBody() bool {
	return h.IsGet() || h.IsHead()
}

func (h *RequestHeader) parse(buf []byte) (int, error) {
	m, err := h.parseFirstLine(buf)
	if err != nil {
		return 0, err
	}

	h.rawHeaders, _, err = readRawHeaders(h.rawHeaders[:0], buf[m:])
	if err != nil {
		return 0, err
	}
	var n int
	n, err = h.parseHeaders(buf[m:])
	if err != nil {
		return 0, err
	}
	return m + n, nil
}

func (h *ResponseHeader) parseFirstLine(buf []byte) (int, error) {
	bNext := buf
	var b []byte
	var err error
	for len(b) == 0 {
		if b, bNext, err = nextLine(bNext); err != nil {
			return 0, err
		}
	}

	// parse protocol
	n := bytes.IndexByte(b, ' ')
	if n < 0 {
		return 0, fmt.Errorf("cannot find whitespace in the first line of response %q", buf)
	}
	h.noHTTP11 = !bytes.Equal(b[:n], strHTTP11)
	b = b[n+1:]

	// parse status code
	h.statusCode, n, err = parseUintBuf(b)
	if err != nil {
		return 0, fmt.Errorf("cannot parse response status code: %s. Response %q", err, buf)
	}
	if len(b) > n && b[n] != ' ' {
		return 0, fmt.Errorf("unexpected char at the end of status code. Response %q", buf)
	}

	return len(buf) - len(bNext), nil
}

func (h *RequestHeader) parseFirstLine(buf []byte) (int, error) {
	bNext := buf
	var b []byte
	var err error
	for len(b) == 0 {
		if b, bNext, err = nextLine(bNext); err != nil {
			return 0, err
		}
	}

	// parse method
	n := bytes.IndexByte(b, ' ')
	if n <= 0 {
		return 0, fmt.Errorf("cannot find http request method in %q", buf)
	}
	h.method = append(h.method[:0], b[:n]...)
	b = b[n+1:]

	// parse requestURI
	n = bytes.LastIndexByte(b, ' ')
	if n < 0 {
		h.noHTTP11 = true
		n = len(b)
	} else if n == 0 {
		return 0, fmt.Errorf("requestURI cannot be empty in %q", buf)
	} else if !bytes.Equal(b[n+1:], strHTTP11) {
		h.noHTTP11 = true
	}
	h.requestURI = append(h.requestURI[:0], b[:n]...)

	return len(buf) - len(bNext), nil
}

func peekRawHeader(buf, key []byte) []byte {
	n := bytes.Index(buf, key)
	if n < 0 {
		return nil
	}
	if n > 0 && buf[n-1] != nChar {
		return nil
	}
	n += len(key)
	if n >= len(buf) {
		return nil
	}
	if buf[n] != ':' {
		return nil
	}
	n++
	if buf[n] != ' ' {
		return nil
	}
	n++
	buf = buf[n:]
	n = bytes.IndexByte(buf, nChar)
	if n < 0 {
		return nil
	}
	if n > 0 && buf[n-1] == rChar {
		n--
	}
	return buf[:n]
}

func readRawHeaders(dst, buf []byte) ([]byte, int, error) {
	n := bytes.IndexByte(buf, nChar)
	if n < 0 {
		return dst[:0], 0, errNeedMore
	}
	if (n == 1 && buf[0] == rChar) || n == 0 {
		// empty headers
		return dst, n + 1, nil
	}

	n++
	b := buf
	m := n
	for {
		b = b[m:]
		m = bytes.IndexByte(b, nChar)
		if m < 0 {
			return dst, 0, errNeedMore
		}
		m++
		n += m
		if (m == 2 && b[0] == rChar) || m == 1 {
			dst = append(dst, buf[:n]...)
			return dst, n, nil
		}
	}
}

func (h *ResponseHeader) parseHeaders(buf []byte) (int, error) {
	// 'identity' content-length by default
	h.contentLength = -2

	var s headerScanner
	s.b = buf
	s.disableNormalizing = h.disableNormalizing
	var err error
	var kv *argsKV
	for s.next() {
		if len(s.key) > 0 {
			switch s.key[0] | 0x20 {
			case 'c':
				if caseInsensitiveCompare(s.key, strContentType) {
					h.contentType = append(h.contentType[:0], s.value...)
					continue
				}
				if caseInsensitiveCompare(s.key, strContentLength) {
					if h.contentLength != -1 {
						if h.contentLength, err = parseContentLength(s.value); err != nil {
							h.contentLength = -2
						} else {
							h.contentLengthBytes = append(h.contentLengthBytes[:0], s.value...)
						}
					}
					continue
				}
				if caseInsensitiveCompare(s.key, strConnection) {
					if bytes.Equal(s.value, strClose) {
						h.connectionClose = true
					} else {
						h.connectionClose = false
						h.h = appendArgBytes(h.h, s.key, s.value, argsHasValue)
					}
					continue
				}
			case 's':
				if caseInsensitiveCompare(s.key, strServer) {
					h.server = append(h.server[:0], s.value...)
					continue
				}
				if caseInsensitiveCompare(s.key, strSetCookie) {
					h.cookies, kv = allocArg(h.cookies)
					kv.key = getCookieKey(kv.key, s.value)
					kv.value = append(kv.value[:0], s.value...)
					continue
				}
			case 't':
				if caseInsensitiveCompare(s.key, strTransferEncoding) {
					if !bytes.Equal(s.value, strIdentity) {
						h.contentLength = -1
						h.h = setArgBytes(h.h, strTransferEncoding, strChunked, argsHasValue)
					}
					continue
				}
			}
			h.h = appendArgBytes(h.h, s.key, s.value, argsHasValue)
		}
	}
	if s.err != nil {
		h.connectionClose = true
		return 0, s.err
	}

	if h.contentLength < 0 {
		h.contentLengthBytes = h.contentLengthBytes[:0]
	}
	if h.contentLength == -2 && !h.ConnectionUpgrade() && !h.mustSkipContentLength() {
		h.h = setArgBytes(h.h, strTransferEncoding, strIdentity, argsHasValue)
		h.connectionClose = true
	}
	if h.noHTTP11 && !h.connectionClose {
		// close connection for non-http/1.1 response unless 'Connection: keep-alive' is set.
		v := peekArgBytes(h.h, strConnection)
		h.connectionClose = !hasHeaderValue(v, strKeepAlive)
	}

	return len(buf) - len(s.b), nil
}

func (h *RequestHeader) parseHeaders(buf []byte) (int, error) {
	h.contentLength = -2

	var s headerScanner
	s.b = buf
	s.disableNormalizing = h.disableNormalizing
	var err error
	for s.next() {
		if len(s.key) > 0 {
			// Spaces between the header key and colon are not allowed.
			// See RFC 7230, Section 3.2.4.
			if bytes.IndexByte(s.key, ' ') != -1 || bytes.IndexByte(s.key, '\t') != -1 {
				err = fmt.Errorf("invalid header key %q", s.key)
				continue
			}

			switch s.key[0] | 0x20 {
			case 'h':
				if caseInsensitiveCompare(s.key, strHost) {
					h.host = append(h.host[:0], s.value...)
					continue
				}
			case 'u':
				if caseInsensitiveCompare(s.key, strUserAgent) {
					h.userAgent = append(h.userAgent[:0], s.value...)
					continue
				}
			case 'c':
				if caseInsensitiveCompare(s.key, strContentType) {
					h.contentType = append(h.contentType[:0], s.value...)
					continue
				}
				if caseInsensitiveCompare(s.key, strContentLength) {
					if h.contentLength != -1 {
						var nerr error
						if h.contentLength, nerr = parseContentLength(s.value); nerr != nil {
							if err == nil {
								err = nerr
							}
							h.contentLength = -2
						} else {
							h.contentLengthBytes = append(h.contentLengthBytes[:0], s.value...)
						}
					}
					continue
				}
				if caseInsensitiveCompare(s.key, strConnection) {
					if bytes.Equal(s.value, strClose) {
						h.connectionClose = true
					} else {
						h.connectionClose = false
						h.h = appendArgBytes(h.h, s.key, s.value, argsHasValue)
					}
					continue
				}
			case 't':
				if caseInsensitiveCompare(s.key, strTransferEncoding) {
					if !bytes.Equal(s.value, strIdentity) {
						h.contentLength = -1
						h.h = setArgBytes(h.h, strTransferEncoding, strChunked, argsHasValue)
					}
					continue
				}
			}
		}
		h.h = appendArgBytes(h.h, s.key, s.value, argsHasValue)
	}
	if s.err != nil && err == nil {
		err = s.err
	}
	if err != nil {
		h.connectionClose = true
		return 0, err
	}

	if h.contentLength < 0 {
		h.contentLengthBytes = h.contentLengthBytes[:0]
	}
	if h.noHTTP11 && !h.connectionClose {
		// close connection for non-http/1.1 request unless 'Connection: keep-alive' is set.
		v := peekArgBytes(h.h, strConnection)
		h.connectionClose = !hasHeaderValue(v, strKeepAlive)
	}
	return s.hLen, nil
}

func (h *RequestHeader) collectCookies() {
	if h.cookiesCollected {
		return
	}

	for i, n := 0, len(h.h); i < n; i++ {
		kv := &h.h[i]
		if bytes.Equal(kv.key, strCookie) {
			h.cookies = parseRequestCookies(h.cookies, kv.value)
			tmp := *kv
			copy(h.h[i:], h.h[i+1:])
			n--
			i--
			h.h[n] = tmp
			h.h = h.h[:n]
		}
	}
	h.cookiesCollected = true
}

func parseContentLength(b []byte) (int, error) {
	v, n, err := parseUintBuf(b)
	if err != nil {
		return -1, err
	}
	if n != len(b) {
		return -1, fmt.Errorf("non-numeric chars at the end of Content-Length")
	}
	return v, nil
}

type headerScanner struct {
	b     []byte
	key   []byte
	value []byte
	err   error

	// hLen stores header subslice len
	hLen int

	disableNormalizing bool

	// by checking whether the next line contains a colon or not to tell
	// it's a header entry or a multi line value of current header entry.
	// the side effect of this operation is that we know the index of the
	// next colon and new line, so this can be used during next iteration,
	// instead of find them again.
	nextColon   int
	nextNewLine int

	initialized bool
}

func (s *headerScanner) next() bool {
	if !s.initialized {
		s.nextColon = -1
		s.nextNewLine = -1
		s.initialized = true
	}
	bLen := len(s.b)
	if bLen >= 2 && s.b[0] == rChar && s.b[1] == nChar {
		s.b = s.b[2:]
		s.hLen += 2
		return false
	}
	if bLen >= 1 && s.b[0] == nChar {
		s.b = s.b[1:]
		s.hLen++
		return false
	}
	var n int
	if s.nextColon >= 0 {
		n = s.nextColon
		s.nextColon = -1
	} else {
		n = bytes.IndexByte(s.b, ':')

		// There can't be a \n inside the header name, check for this.
		x := bytes.IndexByte(s.b, nChar)
		if x < 0 {
			// A header name should always at some point be followed by a \n
			// even if it's the one that terminates the header block.
			s.err = errNeedMore
			return false
		}
		if x < n {
			// There was a \n before the :
			s.err = errInvalidName
			return false
		}
	}
	if n < 0 {
		s.err = errNeedMore
		return false
	}
	s.key = s.b[:n]
	normalizeHeaderKey(s.key, s.disableNormalizing)
	n++
	for len(s.b) > n && s.b[n] == ' ' {
		n++
		// the newline index is a relative index, and lines below trimed `s.b` by `n`,
		// so the relative newline index also shifted forward. it's safe to decrease
		// to a minus value, it means it's invalid, and will find the newline again.
		s.nextNewLine--
	}
	s.hLen += n
	s.b = s.b[n:]
	if s.nextNewLine >= 0 {
		n = s.nextNewLine
		s.nextNewLine = -1
	} else {
		n = bytes.IndexByte(s.b, nChar)
	}
	if n < 0 {
		s.err = errNeedMore
		return false
	}
	isMultiLineValue := false
	for {
		if n+1 >= len(s.b) {
			break
		}
		if s.b[n+1] != ' ' && s.b[n+1] != '\t' {
			break
		}
		d := bytes.IndexByte(s.b[n+1:], nChar)
		if d <= 0 {
			break
		} else if d == 1 && s.b[n+1] == rChar {
			break
		}
		e := n + d + 1
		if c := bytes.IndexByte(s.b[n+1:e], ':'); c >= 0 {
			s.nextColon = c
			s.nextNewLine = d - c - 1
			break
		}
		isMultiLineValue = true
		n = e
	}
	if n >= len(s.b) {
		s.err = errNeedMore
		return false
	}
	oldB := s.b
	s.value = s.b[:n]
	s.hLen += n + 1
	s.b = s.b[n+1:]

	if n > 0 && s.value[n-1] == rChar {
		n--
	}
	for n > 0 && s.value[n-1] == ' ' {
		n--
	}
	s.value = s.value[:n]
	if isMultiLineValue {
		s.value, s.b, s.hLen = normalizeHeaderValue(s.value, oldB, s.hLen)
	}
	return true
}

type headerValueScanner struct {
	b     []byte
	value []byte
}

func (s *headerValueScanner) next() bool {
	b := s.b
	if len(b) == 0 {
		return false
	}
	n := bytes.IndexByte(b, ',')
	if n < 0 {
		s.value = stripSpace(b)
		s.b = b[len(b):]
		return true
	}
	s.value = stripSpace(b[:n])
	s.b = b[n+1:]
	return true
}

func stripSpace(b []byte) []byte {
	for len(b) > 0 && b[0] == ' ' {
		b = b[1:]
	}
	for len(b) > 0 && b[len(b)-1] == ' ' {
		b = b[:len(b)-1]
	}
	return b
}

func hasHeaderValue(s, value []byte) bool {
	var vs headerValueScanner
	vs.b = s
	for vs.next() {
		if caseInsensitiveCompare(vs.value, value) {
			return true
		}
	}
	return false
}

func nextLine(b []byte) ([]byte, []byte, error) {
	nNext := bytes.IndexByte(b, nChar)
	if nNext < 0 {
		return nil, nil, errNeedMore
	}
	n := nNext
	if n > 0 && b[n-1] == rChar {
		n--
	}
	return b[:n], b[nNext+1:], nil
}

var (
	foldReplacer = strings.NewReplacer("\r\n", "  ", "\r", " ", "\n", " ")
)

func initHeaderKV(kv *argsKV, key, value string, disableNormalizing bool) {
	kv.key = getHeaderKeyBytes(kv, key, disableNormalizing)
	// https://tools.ietf.org/html/rfc7230#section-3.2.4
<<<<<<< HEAD
	kv.value = append(kv.value[:0], value...)
	kv.value = removeNewLines(kv.value, value)
=======
	kv.value = append(kv.value[:0], foldReplacer.Replace(value)...)
>>>>>>> 61f1899a
}

func getHeaderKeyBytes(kv *argsKV, key string, disableNormalizing bool) []byte {
	kv.key = append(kv.key[:0], key...)
	normalizeHeaderKey(kv.key, disableNormalizing)
	return kv.key
}

func normalizeHeaderValue(ov, ob []byte, headerLength int) (nv, nb []byte, nhl int) {
	nv = ov
	length := len(ov)
	if length <= 0 {
		return
	}
	write := 0
	shrunk := 0
	lineStart := false
	for read := 0; read < length; read++ {
		c := ov[read]
		if c == rChar || c == nChar {
			shrunk++
			if c == nChar {
				lineStart = true
			}
			continue
		} else if lineStart && c == '\t' {
			c = ' '
		} else {
			lineStart = false
		}
		nv[write] = c
		write++
	}

	nv = nv[:write]
	copy(ob[write:], ob[write+shrunk:])

	// Check if we need to skip \r\n or just \n
	skip := 0
	if ob[write] == rChar {
		if ob[write+1] == nChar {
			skip += 2
		} else {
			skip++
		}
	} else if ob[write] == nChar {
		skip++
	}

	nb = ob[write+skip : len(ob)-shrunk]
	nhl = headerLength - shrunk
	return
}

func normalizeHeaderKey(b []byte, disableNormalizing bool) {
	if disableNormalizing {
		return
	}

	n := len(b)
	if n == 0 {
		return
	}

	b[0] = toUpperTable[b[0]]
	for i := 1; i < n; i++ {
		p := &b[i]
		if *p == '-' {
			i++
			if i < n {
				b[i] = toUpperTable[b[i]]
			}
			continue
		}
		*p = toLowerTable[*p]
	}
}

// removeNewLines will replace `\r` and `\n` with an empty space
func removeNewLines(raw []byte, rawStr string) []byte {
	// strings.IndexByte is faster than bytes.IndexByte
	// check if a `\r` is present and save the position.
	// if no `\r` is found, check if a `\n` is present,
	if found := strings.IndexByte(rawStr, rChar); found == -1 {
		// check if a `\n` is present if no `\r` is found
		if found = strings.IndexByte(rawStr, nChar); found == -1 {
			return raw
		}
	}
	// loop from found position to replace `\r` or `\n` with empty space
	for i := 0; i < len(raw); i++ {
		switch raw[i] {
		case rChar, nChar:
			raw[i] = ' '
		default:
			continue
		}
	}
	return raw
}

// AppendNormalizedHeaderKey appends normalized header key (name) to dst
// and returns the resulting dst.
//
// Normalized header key starts with uppercase letter. The first letters
// after dashes are also uppercased. All the other letters are lowercased.
// Examples:
//
//   * coNTENT-TYPe -> Content-Type
//   * HOST -> Host
//   * foo-bar-baz -> Foo-Bar-Baz
func AppendNormalizedHeaderKey(dst []byte, key string) []byte {
	dst = append(dst, key...)
	normalizeHeaderKey(dst[len(dst)-len(key):], false)
	return dst
}

// AppendNormalizedHeaderKeyBytes appends normalized header key (name) to dst
// and returns the resulting dst.
//
// Normalized header key starts with uppercase letter. The first letters
// after dashes are also uppercased. All the other letters are lowercased.
// Examples:
//
//   * coNTENT-TYPe -> Content-Type
//   * HOST -> Host
//   * foo-bar-baz -> Foo-Bar-Baz
func AppendNormalizedHeaderKeyBytes(dst, key []byte) []byte {
	return AppendNormalizedHeaderKey(dst, b2s(key))
}

var (
	errNeedMore    = errors.New("need more data: cannot find trailing lf")
	errInvalidName = errors.New("invalid header name")
	errSmallBuffer = errors.New("small read buffer. Increase ReadBufferSize")
)

// ErrNothingRead is returned when a keep-alive connection is closed,
// either because the remote closed it or because of a read timeout.
type ErrNothingRead struct {
	error
}

// ErrSmallBuffer is returned when the provided buffer size is too small
// for reading request and/or response headers.
//
// ReadBufferSize value from Server or clients should reduce the number
// of such errors.
type ErrSmallBuffer struct {
	error
}

func mustPeekBuffered(r *bufio.Reader) []byte {
	buf, err := r.Peek(r.Buffered())
	if len(buf) == 0 || err != nil {
		panic(fmt.Sprintf("bufio.Reader.Peek() returned unexpected data (%q, %v)", buf, err))
	}
	return buf
}

func mustDiscard(r *bufio.Reader, n int) {
	if _, err := r.Discard(n); err != nil {
		panic(fmt.Sprintf("bufio.Reader.Discard(%d) failed: %s", n, err))
	}
}<|MERGE_RESOLUTION|>--- conflicted
+++ resolved
@@ -2180,12 +2180,8 @@
 func initHeaderKV(kv *argsKV, key, value string, disableNormalizing bool) {
 	kv.key = getHeaderKeyBytes(kv, key, disableNormalizing)
 	// https://tools.ietf.org/html/rfc7230#section-3.2.4
-<<<<<<< HEAD
 	kv.value = append(kv.value[:0], value...)
-	kv.value = removeNewLines(kv.value, value)
-=======
-	kv.value = append(kv.value[:0], foldReplacer.Replace(value)...)
->>>>>>> 61f1899a
+  kv.value = removeNewLines(kv.value, value)
 }
 
 func getHeaderKeyBytes(kv *argsKV, key string, disableNormalizing bool) []byte {
